--- conflicted
+++ resolved
@@ -95,7 +95,6 @@
         &mut self.r
     }
 
-<<<<<<< HEAD
     /// Resets the internal state of this decoder and sets a new underlying
     /// reader.
     ///
@@ -112,11 +111,11 @@
         self.dsts = 0;
         self.dste = 0;
         self.read_stream_ident = false;
-=======
+    }
+
     /// Gets the underlying reader of this decoder.
     pub fn into_inner(self) -> R {
         self.r
->>>>>>> 40429bb1
     }
 }
 
